<div class="card shadow-sm  border-light" hx-get="{% url 'sonar_queries' %}" hx-trigger="every 5s" hx-swap="outerHTML">
    <div class="card-header">
        <h5 class="card-title">Queries</h5>
    </div>
    <div class="card-body">

<<<<<<< HEAD
        {% if not queries %}
            <div class="text-light-grey">No queries found</div>
        {% else %}
            <table class="table table-dashed table-hover">
                <thead>
                <tr>
                    <th scope="col">Query</th>
                    <th scope="col">Duration</th>
                    <th scope="col">Happened</th>
                    <th class="w-50px">&nbsp;</th>
                </tr>
                </thead>
                <tbody>
                {% for query in queries %}
                <tr>
                    <td><code>{{ query.sql|truncatechars:90 }}</code></td>
                    <td>{{ query.time }}ms</td>
                    <td>{{ query.created_at|timesince }}</td>
                    <td>
                        <a class="btn btn-sm btn-icon btn-primary">
                            <i class="bi bi-arrow-right"></i>
                        </a>
                    </td>
                </tr>
                {% endfor %}
                </tbody>
            </table>
        {% endif %}
=======
        <table class="table table-dashed table-hover">
            <thead>
            <tr>
                <th scope="col">Query</th>
                <th scope="col">Duration</th>
                <th scope="col">Happened</th>
                <th class="w-50px">&nbsp;</th>
            </tr>
            </thead>
            <tbody>
            {% for query in queries %}
            <tr>
                <td><code>{{ query.sql|truncatechars:90 }}</code></td>
                <td>{{ query.time }}ms</td>
                <td>{{ query.created_at|timesince }}</td>
                <td>
                    <a class="btn btn-sm btn-icon btn-primary">
                        <i class="bi bi-arrow-right"></i>
                    </a>
                </td>
            </tr>
            {% endfor %}
            </tbody>
        </table>
>>>>>>> d00074d0

    </div>
</div><|MERGE_RESOLUTION|>--- conflicted
+++ resolved
@@ -4,7 +4,7 @@
     </div>
     <div class="card-body">
 
-<<<<<<< HEAD
+
         {% if not queries %}
             <div class="text-light-grey">No queries found</div>
         {% else %}
@@ -33,32 +33,6 @@
                 </tbody>
             </table>
         {% endif %}
-=======
-        <table class="table table-dashed table-hover">
-            <thead>
-            <tr>
-                <th scope="col">Query</th>
-                <th scope="col">Duration</th>
-                <th scope="col">Happened</th>
-                <th class="w-50px">&nbsp;</th>
-            </tr>
-            </thead>
-            <tbody>
-            {% for query in queries %}
-            <tr>
-                <td><code>{{ query.sql|truncatechars:90 }}</code></td>
-                <td>{{ query.time }}ms</td>
-                <td>{{ query.created_at|timesince }}</td>
-                <td>
-                    <a class="btn btn-sm btn-icon btn-primary">
-                        <i class="bi bi-arrow-right"></i>
-                    </a>
-                </td>
-            </tr>
-            {% endfor %}
-            </tbody>
-        </table>
->>>>>>> d00074d0
 
     </div>
 </div>